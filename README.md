# Semantic CSV

[![Gitter](https://badges.gitter.im/Join%20Chat.svg)](https://gitter.im/metasoarous/semantic-csv?utm_source=badge&utm_medium=badge&utm_campaign=pr-badge&utm_content=badge)

**A Clojure library for higher level CSV parsing/processing functionality.**

The two most popular CSV parsing libraries for Clojure presently - `clojure/data.csv` and `clojure-csv` -
concern themselves only with the _syntax_ of CSV;
They take CSV text, transform it into a collection of vectors of string values, and that's it.
Semantic CSV takes the next step by giving you tools for addressing the _semantics_ of your data, helping
you put it in a form that better reflects what it represents.

<<<<<<< HEAD
See the [introductory blog post](http://www.metasoarous.com/presenting-semantic-csv) for more information on the
design phylosophy.
=======
See the [introductory blog post](http://www.metasoarous.com/presenting-semantic-csv/) for more information on the
design philosophy.
>>>>>>> 34f1d3c5

## Features

* Absorb header row as a vector of column names, and return remaining rows as maps of `column-name -> row-val`
* Write from a collection of maps, given a header
* Apply casting/formatting functions by column name, while reading or writing
* Remove commented out lines (by default, those starting with `#`)
* Compatible with any CSV parsing library returning/writing a sequence of row vectors
* Transducer versions of all the main functions by requiring `semantic-csv.transducers` instead of `semantic-csv.core`
* (UNTESTED) Cljs compatibility
* (SOON) A "sniffer" that reads in N lines, and uses them to guess column types

## Structure

Semantic CSV is structured around a number of composable processing functions for transforming data as it
comes out of or goes into a CSV file.
This leaves room for you to use whatever parsing/formatting tools you like, reflecting a nice decoupling
of grammar and semantics.
However, a couple of convenience functions are also provided which wrap these individual steps
in an opinionated but customizable manner, helping you move quickly while prototyping or working at the
REPL.


## Installation

Assuming you're using Leiningen, just add the following to your dependencies:

[![Clojars Project](http://clojars.org/semantic-csv/latest-version.svg)](http://clojars.org/semantic-csv)

Note that this release is still in alpha and is subject to change.
If you would like a stable release, please use 0.1.0 (and note that 0.2.0 was an accidental release and was supposed to be alpha).
We're hoping to have a stable 0.2.1 release soon.


## Usage

Please see [metasoarous.github.io/semantic-csv](http://metasoarous.github.io/semantic-csv) for complete documentation.

Semantic CSV _emphasizes_ a number of individual processing functions which can operate on the output of a syntactic csv parser such as `clojure.data.csv` or `clojure-csv`.
This reflects a nice decoupling of grammar and semantics, in an effort to make this library as composable and interoperable as possible.

```clojure
=> (require '[clojure.java.io :as io]
            '[clojure-csv.core :as csv]
            '[semantic-csv.core :as sc])
            
=> (with-open [in-file (io/reader "test/test.csv")]
     (->>
       (csv/parse-csv in-file)
       (sc/remove-comments)
       (sc/mappify)
       (sc/cast-with {:this ->int})
       doall))

({:this 1, :that "2", :more "stuff"}
 {:this 2, :that "3", :more "other yeah"})
```

However, some opinionated, but configurable convenience functions are also provided.

```clojure
(with-open [in-file (io/reader "test/test.csv")]
  (doall
    (sc/process (parse-csv in-file))))
```
And for the truly irreverent... (who don't need _computer_ laziness):

```clojure
(sc/slurp-csv "test/test.csv")
```
### Writing CSV data

As with the input processing functions, the writer processing functions come in modular pieces you can use as you see fit.
This time let's use `clojure/data.csv`:

```clojure
(require '[semantic-csv.core :as sc]
         '[clojure.data.csv :as cd-csv])

(def data [{:this 1, :that "2", :more "stuff"}
           {:this 2, :that "3", :more "other yeah"}])

(with-open [out-file (io/writer "test.csv")]
  (->> data
       (sc/cast-with {:this #(-> % float str)})
       sc/vectorize
       (cd-csv/write-csv out-file)))
```

And again, as with the input processing functions, here we also provide a quick and dirty, opinionated convenience function for automating some of this:

```clojure
(sc/spit-csv "test2.csv"
          {:cast-fns {:this #(-> % float str)}}
          data)
```

And there you have it.


## Transducer API

There is now a transducer API available under the `semantic-csv.transducers` namespace.
This API is now (or will soon be) in public alpha.
The API is still subject to change, but we would greatly appreciate feedback.

In particular, we'd appreciate the following feedback:
 
* should transducers hook up differently to io? io is sort of a "reducible" context...
* how should the namespaces be organized? the transformer versions current live in a mirror api as the core api.

Please see [metasoarous.github.io/semantic-csv](http://metasoarous.github.io/semantic-csv#transducers) for complete documentation.


## Contributing

Feel free to submit a pull request.
If you're looking for things to help with, please take a look at the [GH issues](https://github.com/metasoarous/semantic-csv/issues) page.
Contributing to the issues with comments, feedback, or requests is also greatly appreciated.


## Contributors

For a complete list of contributors, see [the GH contributors page](https://github.com/metasoarous/semantic-csv/graphs/contributors).

Of particular note, however:

* [Mark Hinshaw (@mahinshaw)](https://github.com/mahinshaw): Mark has been a major help on many fronts, but most notably for pushing forward the transducers and cljs compatibility work.
* [Simon Belak (@sbelak)](https://github.com/sbelak): Helped make casting functionality more robust.
* [Ben Rosas (@ballPointPenguin)](https://github.com/ballPointPenguin): Ben helped set up some of the early testing.


## License

Copyright © 2014-2017 Christopher Small

Distributed under the Eclipse Public License either version 1.0 or (at
your option) any later version.
<|MERGE_RESOLUTION|>--- conflicted
+++ resolved
@@ -10,13 +10,9 @@
 Semantic CSV takes the next step by giving you tools for addressing the _semantics_ of your data, helping
 you put it in a form that better reflects what it represents.
 
-<<<<<<< HEAD
 See the [introductory blog post](http://www.metasoarous.com/presenting-semantic-csv) for more information on the
-design phylosophy.
-=======
-See the [introductory blog post](http://www.metasoarous.com/presenting-semantic-csv/) for more information on the
 design philosophy.
->>>>>>> 34f1d3c5
+
 
 ## Features
 
